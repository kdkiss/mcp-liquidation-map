#!/usr/bin/env python3
"""
Smithery-compatible MCP Server for Liquidation Maps
Allows users to request liquidation maps (24-hour or 12-hour) and retrieve corresponding images.
"""

import logging
import requests
<<<<<<< HEAD
=======

>>>>>>> 91b0860a
import base64
from datetime import datetime
from typing import Any, Dict, List, Optional, Union
from io import BytesIO
from PIL import Image

<<<<<<< HEAD
=======

>>>>>>> 91b0860a
# Configure logging
logging.basicConfig(
    level=logging.INFO,
    format='%(asctime)s - %(name)s - %(levelname)s - %(message)s',
    handlers=[logging.StreamHandler()]
)
logger = logging.getLogger(__name__)

class LiquidationMapMCPServer:
    """MCP Server for generating liquidation heatmaps"""
    
    def __init__(self):
        self.name = "liquidation-map-server"
        self.version = "1.0.0"
        self.description = "MCP server for generating cryptocurrency liquidation heatmaps"
        
    def get_server_info(self) -> Dict[str, Any]:
        """Return server information for MCP initialization"""
        return {
            "name": self.name,
            "version": self.version,
            "description": self.description
        }
    
    def get_capabilities(self) -> Dict[str, Any]:
        """Return server capabilities for MCP"""
        return {
            "tools": {
                "get_liquidation_map": {
                    "description": "Get a liquidation heatmap for a cryptocurrency",
                    "parameters": {
                        "type": "object",
                        "properties": {
                            "symbol": {
                                "type": "string",
                                "description": "Cryptocurrency symbol (e.g., BTC, ETH)"
                            },
                            "timeframe": {
                                "type": "string",
                                "description": "Time period for the heatmap (12 hour or 24 hour)",
                                "enum": ["12 hour", "24 hour"]
                            }
                        },
                        "required": ["symbol", "timeframe"]
                    }
                }
            }
        }
    
    def setup_webdriver(self, max_retries=3, retry_delay=2):
        """Configure and return a local Chrome WebDriver instance with retries using webdriver-manager"""
        try:
            from webdriver_manager.chrome import ChromeDriverManager
            from selenium.webdriver.chrome.service import Service as ChromeService
            
            chrome_options = Options()
            chrome_options.add_argument("--headless")
            chrome_options.add_argument("--no-sandbox")
            chrome_options.add_argument("--disable-dev-shm-usage")
            chrome_options.add_argument("--window-size=1920,1080")
            chrome_options.add_argument("--disable-gpu")
            chrome_options.add_argument("--disable-extensions")
            
            for attempt in range(max_retries):
                try:
                    logger.info(f"Creating ChromeDriver instance with webdriver-manager (attempt {attempt+1}/{max_retries})")
                    
                    # Use webdriver-manager to automatically download and manage ChromeDriver
                    service = ChromeService(ChromeDriverManager().install())
                    driver = webdriver.Chrome(service=service, options=chrome_options)
                    
                    logger.info("Successfully created ChromeDriver instance")
                    return driver
                    
                except Exception as e:
                    logger.warning(f"Failed to create ChromeDriver: {e}")
                    if attempt < max_retries - 1:
                        logger.info(f"Retrying in {retry_delay} seconds...")
                        time.sleep(retry_delay)
                    else:
                        logger.error("Max retries exceeded. Could not create ChromeDriver.")
                        raise
                        
        except ImportError:
            logger.error("webdriver-manager not found. Please install it with: pip install webdriver-manager")
            raise

    def get_crypto_price(self, symbol: str) -> Optional[str]:
        """Fetch the current crypto price from CoinGecko API"""
        try:
            # Map common symbols to CoinGecko IDs
            symbol_map = {
                'BTC': 'bitcoin',
                'ETH': 'ethereum',
                'BNB': 'binancecoin',
                'ADA': 'cardano',
                'SOL': 'solana',
                'XRP': 'ripple',
                'DOT': 'polkadot',
                'DOGE': 'dogecoin',
                'AVAX': 'avalanche-2',
                'MATIC': 'matic-network'
            }
            
            coin_id = symbol_map.get(symbol, symbol.lower())
            url = f"https://api.coingecko.com/api/v3/simple/price?ids={coin_id}&vs_currencies=usd"
            response = requests.get(url, timeout=10)
            
            if response.status_code == 200:
                data = response.json()
                price = data.get(coin_id, {}).get('usd')
                if price:
                    return f"${price:,.2f}"
            
            return None
        except Exception as e:
            logger.error(f"Error fetching {symbol} price: {e}")
            return None

    async def capture_coinglass_heatmap(self, symbol: str = "BTC", time_period: str = "24 hour") -> bytes:
        """
        Capture the Coinglass liquidation heatmap
        
        Args:
            symbol (str): Cryptocurrency symbol (e.g., "BTC", "ETH")
            time_period (str): Time period to select (e.g., "24 hour", "12 hour")
            
        Returns:
            bytes: PNG image data
        """
        driver = None
        try:
            from playwright.async_api import async_playwright
            logger.info(
                f"Starting capture of Coinglass {symbol} heatmap with {time_period} timeframe"
            )
            async with async_playwright() as p:
                browser = await p.chromium.launch(headless=True)
                async with browser.new_context(
                    viewport={"width": 1920, "height": 1080}, device_scale_factor=2
<<<<<<< HEAD
                ) as context:
                    page = await context.new_page()

                    await page.goto(
                        "https://www.coinglass.com/pro/futures/LiquidationHeatMap",
                        timeout=60000,
                    )
=======
                )
                page = await context.new_page()

                await page.goto(
                    "https://www.coinglass.com/pro/futures/LiquidationHeatMap",
                    timeout=60000,
                )

                await page.add_style_tag(
                    content="""
                    * { transition: none !important; animation: none !important; }
                    .echarts-for-react { width: 100% !important; height: 100% !important; }
                    canvas { image-rendering: -webkit-optimize-contrast !important; image-rendering: crisp-edges !important; }
                    """
                )

                await page.wait_for_load_state("networkidle")

                if symbol != "BTC":
                    try:
                        await page.click("//button[@role='tab' and contains(text(), 'Symbol')]")
                        await page.wait_for_selector("input.MuiAutocomplete-input")
                        await page.fill("input.MuiAutocomplete-input", symbol)
                        try:
                            await page.click(
                                f"//li[@role='option' and text()='{symbol}']",
                                timeout=5000,
                            )
                        except Exception:
                            await page.keyboard.press("Enter")
                        await page.wait_for_load_state("networkidle")
                    except Exception as symbol_e:
                        logger.warning(f"Could not select symbol {symbol}: {symbol_e}")

                current_time = (
                    await page.inner_text("div.MuiSelect-root button.MuiSelect-button")
                ).strip()
                if current_time != time_period:
                    await page.click("div.MuiSelect-root button.MuiSelect-button")
                    await page.wait_for_selector("li[role='option']")
                    await page.click(
                        f"//li[@role='option' and contains(text(), '{time_period}')]",
                    )
                    await page.wait_for_load_state("networkidle")
>>>>>>> 91b0860a

                    await page.add_style_tag(
                        content="""
                        * { transition: none !important; animation: none !important; }
                        .echarts-for-react { width: 100% !important; height: 100% !important; }
                        canvas { image-rendering: -webkit-optimize-contrast !important; image-rendering: crisp-edges !important; }
                        """
                    )

                    await page.wait_for_load_state("networkidle")
                    await page.wait_for_selector("div.MuiSelect-root button.MuiSelect-button")

                    if symbol != "BTC":
                        try:
                            await page.click("//button[@role='tab' and contains(text(), 'Symbol')]")
                            await page.wait_for_selector("input.MuiAutocomplete-input")
                            await page.fill("input.MuiAutocomplete-input", symbol)
                            try:
                                await page.click(
                                    f"//li[@role='option' and text()='{symbol}']",
                                    timeout=5000,
                                )
                            except Exception:
                                await page.keyboard.press("Enter")
                            await page.wait_for_load_state("networkidle")
                        except Exception as symbol_e:
                            logger.warning(f"Could not select symbol {symbol}: {symbol_e}")

                    current_time = (
                        await page.inner_text("div.MuiSelect-root button.MuiSelect-button")
                    ).strip()
                    if current_time != time_period:
                        await page.click("div.MuiSelect-root button.MuiSelect-button")
                        await page.wait_for_selector("li[role='option']")
                        await page.click(
                            f"//li[@role='option' and contains(text(), '{time_period}')]",
                        )
                        await page.wait_for_load_state("networkidle")

                    heatmap = await page.wait_for_selector("div.echarts-for-react")
                    box = await heatmap.bounding_box()

                    png_data = await page.screenshot(clip=box, type="png")

                    return png_data


        except Exception as e:
            logger.error(f"Error capturing heatmap: {e}")
            return None
        finally:
            if driver:
                driver.quit()

    async def get_liquidation_map(self, symbol: str, timeframe: str) -> Dict[str, Any]:
        """Handle get_liquidation_map tool call"""
        symbol = symbol.upper()
        timeframe = timeframe.lower()
        
        # Validate timeframe
        if timeframe not in ["12 hour", "24 hour"]:
            raise ValueError(f"Invalid timeframe: {timeframe}. Must be '12 hour' or '24 hour'")
        
        logger.info(f"Generating {symbol} liquidation heatmap for {timeframe}")
        
        # Get the heatmap image
        image_data = await self.capture_coinglass_heatmap(symbol, timeframe)
        
        if not image_data:
            raise Exception("Failed to generate liquidation map")
        
        # Convert image to base64 for JSON-RPC response
        image_base64 = base64.b64encode(image_data).decode('utf-8')
        
        # Get current price
        price = self.get_crypto_price(symbol)
        
        return {
            "content": [
                {
                    "type": "image",
                    "data": image_base64,
                    "mimeType": "image/png"
                },
                {
                    "type": "text",
                    "text": f"Liquidation heatmap for {symbol} ({timeframe})" + (f" - Current price: {price}" if price else "")
                }
            ]
        }

    async def handle_tool_call(self, tool_name: str, arguments: Dict[str, Any]) -> Dict[str, Any]:
        """Handle MCP tool calls"""
        if tool_name == "get_liquidation_map":
            symbol = arguments.get("symbol", "BTC")
            timeframe = arguments.get("timeframe", "24 hour")
            return await self.get_liquidation_map(symbol, timeframe)
        else:
            raise ValueError(f"Unknown tool: {tool_name}")

# For FastMCP compatibility
def create_server():
    """Create and return the MCP server instance"""
    return LiquidationMapMCPServer()

if __name__ == "__main__":
    # For testing purposes
    import asyncio
    
    async def test_server():
        server = LiquidationMapMCPServer()
        
        # Test the tool
        result = await server.get_liquidation_map("BTC", "24 hour")
        print("Tool result:", result)
    
    asyncio.run(test_server())
<|MERGE_RESOLUTION|>--- conflicted
+++ resolved
@@ -6,20 +6,14 @@
 
 import logging
 import requests
-<<<<<<< HEAD
-=======
-
->>>>>>> 91b0860a
+
 import base64
 from datetime import datetime
 from typing import Any, Dict, List, Optional, Union
 from io import BytesIO
 from PIL import Image
 
-<<<<<<< HEAD
-=======
-
->>>>>>> 91b0860a
+
 # Configure logging
 logging.basicConfig(
     level=logging.INFO,
@@ -160,7 +154,6 @@
                 browser = await p.chromium.launch(headless=True)
                 async with browser.new_context(
                     viewport={"width": 1920, "height": 1080}, device_scale_factor=2
-<<<<<<< HEAD
                 ) as context:
                     page = await context.new_page()
 
@@ -168,52 +161,7 @@
                         "https://www.coinglass.com/pro/futures/LiquidationHeatMap",
                         timeout=60000,
                     )
-=======
-                )
-                page = await context.new_page()
-
-                await page.goto(
-                    "https://www.coinglass.com/pro/futures/LiquidationHeatMap",
-                    timeout=60000,
-                )
-
-                await page.add_style_tag(
-                    content="""
-                    * { transition: none !important; animation: none !important; }
-                    .echarts-for-react { width: 100% !important; height: 100% !important; }
-                    canvas { image-rendering: -webkit-optimize-contrast !important; image-rendering: crisp-edges !important; }
-                    """
-                )
-
-                await page.wait_for_load_state("networkidle")
-
-                if symbol != "BTC":
-                    try:
-                        await page.click("//button[@role='tab' and contains(text(), 'Symbol')]")
-                        await page.wait_for_selector("input.MuiAutocomplete-input")
-                        await page.fill("input.MuiAutocomplete-input", symbol)
-                        try:
-                            await page.click(
-                                f"//li[@role='option' and text()='{symbol}']",
-                                timeout=5000,
-                            )
-                        except Exception:
-                            await page.keyboard.press("Enter")
-                        await page.wait_for_load_state("networkidle")
-                    except Exception as symbol_e:
-                        logger.warning(f"Could not select symbol {symbol}: {symbol_e}")
-
-                current_time = (
-                    await page.inner_text("div.MuiSelect-root button.MuiSelect-button")
-                ).strip()
-                if current_time != time_period:
-                    await page.click("div.MuiSelect-root button.MuiSelect-button")
-                    await page.wait_for_selector("li[role='option']")
-                    await page.click(
-                        f"//li[@role='option' and contains(text(), '{time_period}')]",
-                    )
-                    await page.wait_for_load_state("networkidle")
->>>>>>> 91b0860a
+
 
                     await page.add_style_tag(
                         content="""
