--- conflicted
+++ resolved
@@ -85,7 +85,6 @@
         
         for attempt in range(max_retries):
             try:
-<<<<<<< HEAD
                 logger.info(
                     f"Creating local ChromeDriver instance (attempt {attempt + 1}/{max_retries})"
                 )
@@ -102,16 +101,7 @@
                 else:
                     logger.info("No ChromeDriver found, falling back to Selenium Manager")
                     driver = webdriver.Chrome(options=chrome_options)
-
-=======
-                logger.info(f"Creating local ChromeDriver instance (attempt {attempt+1}/{max_retries})")
-                
-                # Use ChromeDriver from environment or default path
-                chromedriver_path = os.environ.get('CHROMEDRIVER_PATH', '/usr/local/bin/chromedriver')
-                service = Service(chromedriver_path)
-                driver = webdriver.Chrome(service=service, options=chrome_options)
-                
->>>>>>> f0c5b3ac
+                    
                 logger.info("Successfully created ChromeDriver instance")
                 return driver
                 
