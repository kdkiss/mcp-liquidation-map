--- conflicted
+++ resolved
@@ -6,10 +6,7 @@
 
 import logging
 import requests
-<<<<<<< HEAD
-=======
-
->>>>>>> c2042af0
+
 import base64
 from datetime import datetime
 from typing import Any, Dict, List, Optional, Union
@@ -18,10 +15,8 @@
 
 from fastmcp import Context
 
-<<<<<<< HEAD
 from fastmcp import Context
-=======
->>>>>>> c2042af0
+
 
 # Configure logging
 logging.basicConfig(
@@ -153,10 +148,7 @@
         try:
             if ctx:
                 await ctx.report_progress(5, 100, "Launching browser")
-<<<<<<< HEAD
-=======
-
->>>>>>> c2042af0
+
             from playwright.async_api import async_playwright
             logger.info(
                 f"Starting capture of Coinglass {symbol} heatmap with {time_period} timeframe"
@@ -167,7 +159,6 @@
                     viewport={"width": 1920, "height": 1080}, device_scale_factor=2
                 ) as context:
                     page = await context.new_page()
-<<<<<<< HEAD
 
                     await page.goto(
                         "https://www.coinglass.com/pro/futures/LiquidationHeatMap",
@@ -222,63 +213,7 @@
                         await ctx.report_progress(90, 100, "Screenshot captured")
 
                     return png_data
-=======
-
-                    await page.goto(
-                        "https://www.coinglass.com/pro/futures/LiquidationHeatMap",
-                        timeout=60000,
-                    )
-                    if ctx:
-                        await ctx.report_progress(25, 100, "Page loaded")
-
-                    await page.add_style_tag(
-                        content="""
-                        * { transition: none !important; animation: none !important; }
-                        .echarts-for-react { width: 100% !important; height: 100% !important; }
-                        canvas { image-rendering: -webkit-optimize-contrast !important; image-rendering: crisp-edges !important; }
-                        """
-                    )
-
-                    await page.wait_for_load_state("networkidle")
-                    await page.wait_for_selector("div.MuiSelect-root button.MuiSelect-button")
-
-                    if symbol != "BTC":
-                        try:
-                            await page.click("//button[@role='tab' and contains(text(), 'Symbol')]")
-                            await page.wait_for_selector("input.MuiAutocomplete-input")
-                            await page.fill("input.MuiAutocomplete-input", symbol)
-                            try:
-                                await page.click(
-                                    f"//li[@role='option' and text()='{symbol}']",
-                                    timeout=5000,
-                                )
-                            except Exception:
-                                await page.keyboard.press("Enter")
-                            await page.wait_for_load_state("networkidle")
-                        except Exception as symbol_e:
-                            logger.warning(f"Could not select symbol {symbol}: {symbol_e}")
-
-                    current_time = (
-                        await page.inner_text("div.MuiSelect-root button.MuiSelect-button")
-                    ).strip()
-                    if current_time != time_period:
-                        await page.click("div.MuiSelect-root button.MuiSelect-button")
-                        await page.wait_for_selector("li[role='option']")
-                        await page.click(
-                            f"//li[@role='option' and contains(text(), '{time_period}')]",
-                        )
-                        await page.wait_for_load_state("networkidle")
-
-                    heatmap = await page.wait_for_selector("div.echarts-for-react")
-                    box = await heatmap.bounding_box()
-
-                    png_data = await page.screenshot(clip=box, type="png")
-                    if ctx:
-                        await ctx.report_progress(90, 100, "Screenshot captured")
-
-                    return png_data
-
->>>>>>> c2042af0
+
 
         except Exception as e:
             logger.error(f"Error capturing heatmap: {e}")
