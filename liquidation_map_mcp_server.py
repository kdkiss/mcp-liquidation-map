--- conflicted
+++ resolved
@@ -156,7 +156,6 @@
         """
         driver = None
         try:
-<<<<<<< HEAD
             logger.info(
                 f"Starting capture of Coinglass {symbol} heatmap with {time_period} timeframe"
             )
@@ -217,144 +216,7 @@
                 await browser.close()
                 return png_data
 
-=======
-            logger.info(f"Starting capture of Coinglass {symbol} heatmap with {time_period} timeframe")
-            driver = self.setup_webdriver()
-            
-            # Navigate to Coinglass liquidation page
-            driver.get("https://www.coinglass.com/pro/futures/LiquidationHeatMap")
-            wait = WebDriverWait(driver, 20)
-            
-            # Optimize page for screenshot
-            driver.execute_script("""
-                var style = document.createElement('style');
-                style.innerHTML = `
-                    * {
-                        transition: none !important;
-                        animation: none !important;
-                    }
-                    .echarts-for-react {
-                        width: 100% !important;
-                        height: 100% !important;
-                    }
-                    canvas {
-                        image-rendering: -webkit-optimize-contrast !important;
-                        image-rendering: crisp-edges !important;
-                    }
-                `;
-                document.head.appendChild(style);
-                window.devicePixelRatio = 2;
-            """)
-            
-            # Wait for page to load
-            time.sleep(5)
-            
-            # Use JavaScript to force symbol change
-            if symbol != "BTC":
-                try:
-                    # Click Symbol tab first
-                    symbol_tab = wait.until(EC.element_to_be_clickable((By.XPATH, "//button[@role='tab' and contains(text(), 'Symbol')]")))
-                    symbol_tab.click()
-                    time.sleep(2)
-                    logger.info("Clicked Symbol tab")
-                    
-                    # Use actual user simulation instead of JavaScript
-                    from selenium.webdriver.common.action_chains import ActionChains
-                    
-                    # Find the input element
-                    input_element = wait.until(EC.element_to_be_clickable((By.CSS_SELECTOR, "input.MuiAutocomplete-input")))
-                    
-                    # Clear the input by selecting all and typing
-                    actions = ActionChains(driver)
-                    actions.click(input_element)
-                    actions.key_down(Keys.CONTROL).send_keys('a').key_up(Keys.CONTROL)
-                    actions.send_keys(symbol)
-                    actions.perform()
-                    
-                    time.sleep(2)
-                    logger.info(f"Typed {symbol} into input field")
-                    
-                    # Try to click on dropdown option or press Enter
-                    try:
-                        # Wait for dropdown to appear and click option
-                        option = wait.until(EC.element_to_be_clickable((By.XPATH, f"//li[@role='option' and text()='{symbol}']")))
-                        option.click()
-                        logger.info(f"Clicked {symbol} option from dropdown")
-                    except:
-                        # Fallback: press Enter
-                        actions = ActionChains(driver)
-                        actions.send_keys(Keys.ENTER)
-                        actions.perform()
-                        logger.info(f"Pressed Enter to select {symbol}")
-                    
-                    # Wait for chart to update
-                    time.sleep(15)
-                    logger.info(f"Waited for chart to update with {symbol} data")
-                    
-                except Exception as symbol_e:
-                    logger.warning(f"Could not select symbol {symbol}: {symbol_e}")
-            else:
-                logger.info("Using default BTC symbol")
-            
-            # Find and click the time period dropdown button
-            time_dropdown = wait.until(EC.element_to_be_clickable((
-                By.CSS_SELECTOR, "div.MuiSelect-root button.MuiSelect-button"
-            )))
-            
-            if time_dropdown.text.strip() != time_period:
-                time_dropdown.click()
-                time.sleep(2)
-                
-                driver.execute_script(f"""
-                    var options = document.querySelectorAll('li[role="option"]');
-                    for(var i = 0; i < options.length; i++) {{
-                        if(options[i].textContent.includes('{time_period}')) {{
-                            options[i].click();
-                            break;
-                        }}
-                    }}
-                """)
-                time.sleep(3)
-            
-            # Find and capture the chart
-            try:
-                heatmap_container = wait.until(EC.presence_of_element_located((
-                    By.CSS_SELECTOR, "div.echarts-for-react"
-                )))
-            except Exception:
-                heatmap_container = wait.until(EC.presence_of_element_located((
-                    By.XPATH, "//div[contains(@class, 'echarts-for-react')]"
-                )))
-            
-            time.sleep(3)
-            
-            rect = driver.execute_script("""
-                var rect = arguments[0].getBoundingClientRect();
-                return {
-                    x: rect.left,
-                    y: rect.top,
-                    width: rect.width,
-                    height: rect.height
-                };
-            """, heatmap_container)
-            
-            # Capture screenshot with CDP
-            result = driver.execute_cdp_cmd('Page.captureScreenshot', {
-                'clip': {
-                    'x': rect['x'],
-                    'y': rect['y'],
-                    'width': rect['width'],
-                    'height': rect['height'],
-                    'scale': 2
-                },
-                'captureBeyondViewport': True,
-                'fromSurface': True
-            })
-            
-            png_data = base64.b64decode(result['data'])
-            return png_data
-            
->>>>>>> 4cbded6e
+
         except Exception as e:
             logger.error(f"Error capturing heatmap: {e}")
             return None
