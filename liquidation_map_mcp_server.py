#!/usr/bin/env python3
"""
Smithery-compatible MCP Server for Liquidation Maps
Allows users to request liquidation maps (24-hour or 12-hour) and retrieve corresponding images.
"""

import logging
import requests
<<<<<<< HEAD
=======

>>>>>>> 73b3d273
import base64
from datetime import datetime
from typing import Any, Dict, List, Optional, Union
from io import BytesIO
from PIL import Image

<<<<<<< HEAD
from fastmcp import Context
=======
>>>>>>> 73b3d273

# Configure logging
logging.basicConfig(
    level=logging.INFO,
    format='%(asctime)s - %(name)s - %(levelname)s - %(message)s',
    handlers=[logging.StreamHandler()]
)
logger = logging.getLogger(__name__)

class LiquidationMapMCPServer:
    """MCP Server for generating liquidation heatmaps"""
    
    def __init__(self):
        self.name = "liquidation-map-server"
        self.version = "1.0.0"
        self.description = "MCP server for generating cryptocurrency liquidation heatmaps"
        
    def get_server_info(self) -> Dict[str, Any]:
        """Return server information for MCP initialization"""
        return {
            "name": self.name,
            "version": self.version,
            "description": self.description,
            "connectionTypes": {"stdio": {}},
        }
    
    def get_capabilities(self) -> Dict[str, Any]:
        """Return server capabilities for MCP"""
        return {
            "tools": {
                "get_liquidation_map": {
                    "description": "Get a liquidation heatmap for a cryptocurrency",
                    "parameters": {
                        "type": "object",
                        "properties": {
                            "symbol": {
                                "type": "string",
                                "description": "Cryptocurrency symbol (e.g., BTC, ETH)"
                            },
                            "timeframe": {
                                "type": "string",
                                "description": "Time period for the heatmap (12 hour or 24 hour)",
                                "enum": ["12 hour", "24 hour"]
                            }
                        },
                        "required": ["symbol", "timeframe"]
                    }
                }
            }
        }
    
    def setup_webdriver(self, max_retries=3, retry_delay=2):
        """Configure and return a local Chrome WebDriver instance with retries using webdriver-manager"""
        try:
            from webdriver_manager.chrome import ChromeDriverManager
            from selenium.webdriver.chrome.service import Service as ChromeService
            
            chrome_options = Options()
            chrome_options.add_argument("--headless")
            chrome_options.add_argument("--no-sandbox")
            chrome_options.add_argument("--disable-dev-shm-usage")
            chrome_options.add_argument("--window-size=1920,1080")
            chrome_options.add_argument("--disable-gpu")
            chrome_options.add_argument("--disable-extensions")
            
            for attempt in range(max_retries):
                try:
                    logger.info(f"Creating ChromeDriver instance with webdriver-manager (attempt {attempt+1}/{max_retries})")
                    
                    # Use webdriver-manager to automatically download and manage ChromeDriver
                    service = ChromeService(ChromeDriverManager().install())
                    driver = webdriver.Chrome(service=service, options=chrome_options)
                    
                    logger.info("Successfully created ChromeDriver instance")
                    return driver
                    
                except Exception as e:
                    logger.warning(f"Failed to create ChromeDriver: {e}")
                    if attempt < max_retries - 1:
                        logger.info(f"Retrying in {retry_delay} seconds...")
                        time.sleep(retry_delay)
                    else:
                        logger.error("Max retries exceeded. Could not create ChromeDriver.")
                        raise
                        
        except ImportError:
            logger.error("webdriver-manager not found. Please install it with: pip install webdriver-manager")
            raise

    def get_crypto_price(self, symbol: str) -> Optional[str]:
        """Fetch the current crypto price from CoinGecko API"""
        try:
            # Map common symbols to CoinGecko IDs
            symbol_map = {
                'BTC': 'bitcoin',
                'ETH': 'ethereum',
                'BNB': 'binancecoin',
                'ADA': 'cardano',
                'SOL': 'solana',
                'XRP': 'ripple',
                'DOT': 'polkadot',
                'DOGE': 'dogecoin',
                'AVAX': 'avalanche-2',
                'MATIC': 'matic-network'
            }
            
            coin_id = symbol_map.get(symbol, symbol.lower())
            url = f"https://api.coingecko.com/api/v3/simple/price?ids={coin_id}&vs_currencies=usd"
            response = requests.get(url, timeout=10)
            
            if response.status_code == 200:
                data = response.json()
                price = data.get(coin_id, {}).get('usd')
                if price:
                    return f"${price:,.2f}"
            
            return None
        except Exception as e:
            logger.error(f"Error fetching {symbol} price: {e}")
            return None

<<<<<<< HEAD
    async def capture_coinglass_heatmap(
        self,
        symbol: str = "BTC",
        time_period: str = "24 hour",
        ctx: Context | None = None,
    ) -> bytes:
        """Capture the Coinglass liquidation heatmap using Playwright."""
        try:
            if ctx:
                await ctx.report_progress(5, 100, "Launching browser")
=======
    async def capture_coinglass_heatmap(self, symbol: str = "BTC", time_period: str = "24 hour") -> bytes:
        """
        Capture the Coinglass liquidation heatmap
        
        Args:
            symbol (str): Cryptocurrency symbol (e.g., "BTC", "ETH")
            time_period (str): Time period to select (e.g., "24 hour", "12 hour")
            
        Returns:
            bytes: PNG image data
        """
        driver = None
        try:
>>>>>>> 73b3d273
            from playwright.async_api import async_playwright
            logger.info(
                f"Starting capture of Coinglass {symbol} heatmap with {time_period} timeframe"
            )
            async with async_playwright() as p:
                browser = await p.chromium.launch(headless=True)
                async with browser.new_context(
                    viewport={"width": 1920, "height": 1080}, device_scale_factor=2
                ) as context:
                    page = await context.new_page()
<<<<<<< HEAD

                    await page.goto(
                        "https://www.coinglass.com/pro/futures/LiquidationHeatMap",
                        timeout=60000,
                    )
                    if ctx:
                        await ctx.report_progress(25, 100, "Page loaded")

                    await page.add_style_tag(
                        content="""
                        * { transition: none !important; animation: none !important; }
                        .echarts-for-react { width: 100% !important; height: 100% !important; }
                        canvas { image-rendering: -webkit-optimize-contrast !important; image-rendering: crisp-edges !important; }
                        """
                    )

                    await page.wait_for_load_state("networkidle")
                    await page.wait_for_selector("div.MuiSelect-root button.MuiSelect-button")

                    if symbol != "BTC":
                        try:
                            await page.click("//button[@role='tab' and contains(text(), 'Symbol')]")
                            await page.wait_for_selector("input.MuiAutocomplete-input")
                            await page.fill("input.MuiAutocomplete-input", symbol)
                            try:
                                await page.click(
                                    f"//li[@role='option' and text()='{symbol}']",
                                    timeout=5000,
                                )
                            except Exception:
                                await page.keyboard.press("Enter")
                            await page.wait_for_load_state("networkidle")
                        except Exception as symbol_e:
                            logger.warning(f"Could not select symbol {symbol}: {symbol_e}")

                    current_time = (
                        await page.inner_text("div.MuiSelect-root button.MuiSelect-button")
                    ).strip()
                    if current_time != time_period:
                        await page.click("div.MuiSelect-root button.MuiSelect-button")
                        await page.wait_for_selector("li[role='option']")
                        await page.click(
                            f"//li[@role='option' and contains(text(), '{time_period}')]",
                        )
                        await page.wait_for_load_state("networkidle")

                    heatmap = await page.wait_for_selector("div.echarts-for-react")
                    box = await heatmap.bounding_box()

                    png_data = await page.screenshot(clip=box, type="png")
                    if ctx:
                        await ctx.report_progress(90, 100, "Screenshot captured")

                    return png_data
=======

                    await page.goto(
                        "https://www.coinglass.com/pro/futures/LiquidationHeatMap",
                        timeout=60000,
                    )

                    await page.add_style_tag(
                        content="""
                        * { transition: none !important; animation: none !important; }
                        .echarts-for-react { width: 100% !important; height: 100% !important; }
                        canvas { image-rendering: -webkit-optimize-contrast !important; image-rendering: crisp-edges !important; }
                        """
                    )

                    await page.wait_for_load_state("networkidle")
                    await page.wait_for_selector("div.MuiSelect-root button.MuiSelect-button")

                    if symbol != "BTC":
                        try:
                            await page.click("//button[@role='tab' and contains(text(), 'Symbol')]")
                            await page.wait_for_selector("input.MuiAutocomplete-input")
                            await page.fill("input.MuiAutocomplete-input", symbol)
                            try:
                                await page.click(
                                    f"//li[@role='option' and text()='{symbol}']",
                                    timeout=5000,
                                )
                            except Exception:
                                await page.keyboard.press("Enter")
                            await page.wait_for_load_state("networkidle")
                        except Exception as symbol_e:
                            logger.warning(f"Could not select symbol {symbol}: {symbol_e}")

                    current_time = (
                        await page.inner_text("div.MuiSelect-root button.MuiSelect-button")
                    ).strip()
                    if current_time != time_period:
                        await page.click("div.MuiSelect-root button.MuiSelect-button")
                        await page.wait_for_selector("li[role='option']")
                        await page.click(
                            f"//li[@role='option' and contains(text(), '{time_period}')]",
                        )
                        await page.wait_for_load_state("networkidle")

                    heatmap = await page.wait_for_selector("div.echarts-for-react")
                    box = await heatmap.bounding_box()

                    png_data = await page.screenshot(clip=box, type="png")

                    return png_data

>>>>>>> 73b3d273

        except Exception as e:
            logger.error(f"Error capturing heatmap: {e}")
            return None
        finally:
            if driver:
                driver.quit()

    async def get_liquidation_map(
        self, ctx: Context | None, symbol: str, timeframe: str
    ) -> Dict[str, Any]:
        """Handle get_liquidation_map tool call"""
        symbol = symbol.upper()
        timeframe = timeframe.lower()
        
        # Validate timeframe
        if timeframe not in ["12 hour", "24 hour"]:
            raise ValueError(f"Invalid timeframe: {timeframe}. Must be '12 hour' or '24 hour'")
        
        logger.info(f"Generating {symbol} liquidation heatmap for {timeframe}")
        if ctx:
            await ctx.report_progress(0, 100, "Starting")
        
        # Get the heatmap image
<<<<<<< HEAD
        try:
            image_data = await self.capture_coinglass_heatmap(symbol, timeframe, ctx)
        except Exception as e:
            raise RuntimeError(f"Failed to generate liquidation map: {e}") from e

=======
        image_data = await self.capture_coinglass_heatmap(symbol, timeframe)
        
>>>>>>> 73b3d273
        if not image_data:
            raise Exception("Failed to generate liquidation map")
        
        # Convert image to base64 for JSON-RPC response
        image_base64 = base64.b64encode(image_data).decode('utf-8')
        if ctx:
            await ctx.report_progress(95, 100, "Preparing result")
        
        # Get current price
        price = self.get_crypto_price(symbol)

        if ctx:
            await ctx.report_progress(100, 100, "Done")

        return {
            "content": [
                {
                    "type": "image",
                    "data": image_base64,
                    "mimeType": "image/png"
                },
                {
                    "type": "text",
                    "text": f"Liquidation heatmap for {symbol} ({timeframe})" + (f" - Current price: {price}" if price else "")
                }
            ]
        }

    async def handle_tool_call(self, tool_name: str, arguments: Dict[str, Any]) -> Dict[str, Any]:
        """Handle MCP tool calls"""
        if tool_name == "get_liquidation_map":
            symbol = arguments.get("symbol", "BTC")
            timeframe = arguments.get("timeframe", "24 hour")
            return await self.get_liquidation_map(symbol, timeframe)
        else:
            raise ValueError(f"Unknown tool: {tool_name}")

# For FastMCP compatibility
def create_server():
    """Create and return the MCP server instance"""
    return LiquidationMapMCPServer()

if __name__ == "__main__":
    # For testing purposes
    import asyncio
    
    async def test_server():
        server = LiquidationMapMCPServer()
        
        # Test the tool
        result = await server.get_liquidation_map("BTC", "24 hour")
        print("Tool result:", result)
    
    asyncio.run(test_server())
<|MERGE_RESOLUTION|>--- conflicted
+++ resolved
@@ -6,20 +6,15 @@
 
 import logging
 import requests
-<<<<<<< HEAD
-=======
-
->>>>>>> 73b3d273
+
 import base64
 from datetime import datetime
 from typing import Any, Dict, List, Optional, Union
 from io import BytesIO
 from PIL import Image
 
-<<<<<<< HEAD
 from fastmcp import Context
-=======
->>>>>>> 73b3d273
+
 
 # Configure logging
 logging.basicConfig(
@@ -141,7 +136,6 @@
             logger.error(f"Error fetching {symbol} price: {e}")
             return None
 
-<<<<<<< HEAD
     async def capture_coinglass_heatmap(
         self,
         symbol: str = "BTC",
@@ -152,21 +146,7 @@
         try:
             if ctx:
                 await ctx.report_progress(5, 100, "Launching browser")
-=======
-    async def capture_coinglass_heatmap(self, symbol: str = "BTC", time_period: str = "24 hour") -> bytes:
-        """
-        Capture the Coinglass liquidation heatmap
-        
-        Args:
-            symbol (str): Cryptocurrency symbol (e.g., "BTC", "ETH")
-            time_period (str): Time period to select (e.g., "24 hour", "12 hour")
-            
-        Returns:
-            bytes: PNG image data
-        """
-        driver = None
-        try:
->>>>>>> 73b3d273
+
             from playwright.async_api import async_playwright
             logger.info(
                 f"Starting capture of Coinglass {symbol} heatmap with {time_period} timeframe"
@@ -177,7 +157,6 @@
                     viewport={"width": 1920, "height": 1080}, device_scale_factor=2
                 ) as context:
                     page = await context.new_page()
-<<<<<<< HEAD
 
                     await page.goto(
                         "https://www.coinglass.com/pro/futures/LiquidationHeatMap",
@@ -232,59 +211,7 @@
                         await ctx.report_progress(90, 100, "Screenshot captured")
 
                     return png_data
-=======
-
-                    await page.goto(
-                        "https://www.coinglass.com/pro/futures/LiquidationHeatMap",
-                        timeout=60000,
-                    )
-
-                    await page.add_style_tag(
-                        content="""
-                        * { transition: none !important; animation: none !important; }
-                        .echarts-for-react { width: 100% !important; height: 100% !important; }
-                        canvas { image-rendering: -webkit-optimize-contrast !important; image-rendering: crisp-edges !important; }
-                        """
-                    )
-
-                    await page.wait_for_load_state("networkidle")
-                    await page.wait_for_selector("div.MuiSelect-root button.MuiSelect-button")
-
-                    if symbol != "BTC":
-                        try:
-                            await page.click("//button[@role='tab' and contains(text(), 'Symbol')]")
-                            await page.wait_for_selector("input.MuiAutocomplete-input")
-                            await page.fill("input.MuiAutocomplete-input", symbol)
-                            try:
-                                await page.click(
-                                    f"//li[@role='option' and text()='{symbol}']",
-                                    timeout=5000,
-                                )
-                            except Exception:
-                                await page.keyboard.press("Enter")
-                            await page.wait_for_load_state("networkidle")
-                        except Exception as symbol_e:
-                            logger.warning(f"Could not select symbol {symbol}: {symbol_e}")
-
-                    current_time = (
-                        await page.inner_text("div.MuiSelect-root button.MuiSelect-button")
-                    ).strip()
-                    if current_time != time_period:
-                        await page.click("div.MuiSelect-root button.MuiSelect-button")
-                        await page.wait_for_selector("li[role='option']")
-                        await page.click(
-                            f"//li[@role='option' and contains(text(), '{time_period}')]",
-                        )
-                        await page.wait_for_load_state("networkidle")
-
-                    heatmap = await page.wait_for_selector("div.echarts-for-react")
-                    box = await heatmap.bounding_box()
-
-                    png_data = await page.screenshot(clip=box, type="png")
-
-                    return png_data
-
->>>>>>> 73b3d273
+
 
         except Exception as e:
             logger.error(f"Error capturing heatmap: {e}")
@@ -309,16 +236,12 @@
             await ctx.report_progress(0, 100, "Starting")
         
         # Get the heatmap image
-<<<<<<< HEAD
         try:
             image_data = await self.capture_coinglass_heatmap(symbol, timeframe, ctx)
         except Exception as e:
             raise RuntimeError(f"Failed to generate liquidation map: {e}") from e
 
-=======
-        image_data = await self.capture_coinglass_heatmap(symbol, timeframe)
-        
->>>>>>> 73b3d273
+
         if not image_data:
             raise Exception("Failed to generate liquidation map")
         
