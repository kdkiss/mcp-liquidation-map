--- conflicted
+++ resolved
@@ -60,14 +60,11 @@
                 service = Service(chromedriver_path)
                 driver = webdriver.Chrome(service=service, options=chrome_options)
             else:
-<<<<<<< HEAD
                 logger.info(
                     f"ChromeDriver not found at {chromedriver_path}. "
                     "Falling back to Selenium Manager"
                 )
-=======
-                logger.info("No ChromeDriver found, falling back to Selenium Manager")
->>>>>>> 320f86b2
+
                 driver = webdriver.Chrome(options=chrome_options)
 
             logger.info("Successfully created ChromeDriver instance")
