--- conflicted
+++ resolved
@@ -96,14 +96,9 @@
             if symbol != "BTC":
                 try:
                     await page.click("//button[@role='tab' and contains(text(), 'Symbol')]")
-<<<<<<< HEAD
                     await page.wait_for_selector("input.MuiAutocomplete-input")
                     await page.fill("input.MuiAutocomplete-input", symbol)
-=======
-                    await page.wait_for_timeout(2000)
-                    await page.fill("input.MuiAutocomplete-input", symbol)
-                    await page.wait_for_timeout(2000)
->>>>>>> 4cbded6e
+
                     try:
                         await page.click(
                             f"//li[@role='option' and text()='{symbol}']",
@@ -112,10 +107,7 @@
                     except Exception:
                         await page.keyboard.press("Enter")
                     await page.wait_for_load_state("networkidle")
-<<<<<<< HEAD
-=======
 
->>>>>>> 4cbded6e
                 except Exception as symbol_e:
                     logger.warning(f"Could not select symbol {symbol}: {symbol_e}")
     
@@ -127,10 +119,7 @@
                     f"//li[@role='option' and contains(text(), '{time_period}')]"
                 )
                 await page.wait_for_load_state("networkidle")
-<<<<<<< HEAD
-=======
 
->>>>>>> 4cbded6e
     
             heatmap = await page.wait_for_selector("div.echarts-for-react")
             box = await heatmap.bounding_box()
