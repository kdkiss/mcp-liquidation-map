#!/usr/bin/env python3
"""
FastMCP-compatible MCP Server for Liquidation Maps
Uses the FastMCP library for simplified MCP server creation.
"""

import asyncio
import base64
import logging
import os
import time
from typing import Optional

import requests
from fastmcp import FastMCP
from PIL import Image
from playwright.async_api import async_playwright

# Configure logging
logging.basicConfig(
    level=logging.INFO,
    format='%(asctime)s - %(name)s - %(levelname)s - %(message)s',
    handlers=[logging.StreamHandler()]
)
logger = logging.getLogger(__name__)

# Create FastMCP server
mcp = FastMCP("Liquidation Map Server")



def get_crypto_price(symbol: str) -> Optional[str]:
    """Fetch the current crypto price from CoinGecko API"""
    try:
        # Map common symbols to CoinGecko IDs
        symbol_map = {
            'BTC': 'bitcoin',
            'ETH': 'ethereum',
            'BNB': 'binancecoin',
            'ADA': 'cardano',
            'SOL': 'solana',
            'XRP': 'ripple',
            'DOT': 'polkadot',
            'DOGE': 'dogecoin',
            'AVAX': 'avalanche-2',
            'MATIC': 'matic-network'
        }
        
        coin_id = symbol_map.get(symbol, symbol.lower())
        url = f"https://api.coingecko.com/api/v3/simple/price?ids={coin_id}&vs_currencies=usd"
        response = requests.get(url, timeout=10)
        
        if response.status_code == 200:
            data = response.json()
            price = data.get(coin_id, {}).get('usd')
            if price:
                return f"${price:,.2f}"
        
        return None
    except Exception as e:
        logger.error(f"Error fetching {symbol} price: {e}")
        return None

async def capture_coinglass_heatmap(symbol: str = "BTC", time_period: str = "24 hour") -> bytes:
    """Capture the Coinglass liquidation heatmap using Playwright."""
    try:
        logger.info(
            f"Starting capture of Coinglass {symbol} heatmap with {time_period} timeframe"
        )
        async with async_playwright() as p:
            browser = await p.chromium.launch(headless=True)
            context = await browser.new_context(
                viewport={"width": 1920, "height": 1080}, device_scale_factor=2
            )
            page = await context.new_page()

            await page.goto(
                "https://www.coinglass.com/pro/futures/LiquidationHeatMap",
                timeout=60000,
            )

            await page.add_style_tag(
                content="""
                * { transition: none !important; animation: none !important; }
                .echarts-for-react { width: 100% !important; height: 100% !important; }
                canvas { image-rendering: -webkit-optimize-contrast !important; image-rendering: crisp-edges !important; }
                """
            )

            await page.wait_for_load_state("networkidle")
        
            if symbol != "BTC":
                try:
                    await page.click("//button[@role='tab' and contains(text(), 'Symbol')]")
                    await page.wait_for_timeout(2000)
                    await page.fill("input.MuiAutocomplete-input", symbol)
                    await page.wait_for_timeout(2000)
                    try:
<<<<<<< HEAD
                        await page.click(
                            f"//li[@role='option' and text()='{symbol}']",
                            timeout=5000,
                        )
                    except Exception:
                        await page.keyboard.press("Enter")
                    await page.wait_for_load_state("networkidle")
=======
                        await page.click(f"//li[@role='option' and text()='{symbol}']")
                    except Exception:
                        await page.keyboard.press("Enter")
                    await page.wait_for_timeout(15000)
>>>>>>> d27a1f53
                except Exception as symbol_e:
                    logger.warning(f"Could not select symbol {symbol}: {symbol_e}")
    
            current_time = (await page.inner_text("div.MuiSelect-root button.MuiSelect-button")).strip()
            if current_time != time_period:
                await page.click("div.MuiSelect-root button.MuiSelect-button")
<<<<<<< HEAD
                await page.wait_for_selector("li[role='option']")
                await page.click(
                    f"//li[@role='option' and contains(text(), '{time_period}')]"
                )
                await page.wait_for_load_state("networkidle")
=======
                await page.wait_for_timeout(2000)
                await page.click(
                    f"//li[@role='option' and contains(text(), '{time_period}')]"

                )
                await page.wait_for_timeout(3000)
>>>>>>> d27a1f53
    
            heatmap = await page.wait_for_selector("div.echarts-for-react")
            box = await heatmap.bounding_box()
    
            png_data = await page.screenshot(clip=box, type="png")
    
            await browser.close()
            return png_data

    except Exception as e:
        logger.error(f"Error capturing heatmap: {e}")
        raise RuntimeError(f"Error capturing heatmap: {e}")


@mcp.tool()
async def get_liquidation_map(symbol: str, timeframe: str) -> str:
    """
    Get a liquidation heatmap for a cryptocurrency.
    
    Args:
        symbol: Cryptocurrency symbol (e.g., BTC, ETH)
        timeframe: Time period for the heatmap (12 hour or 24 hour)
    
    Returns:
        Base64 encoded PNG image of the liquidation heatmap
    """
    symbol = symbol.upper()
    timeframe = timeframe.lower()
    
    # Validate timeframe
    if timeframe not in ["12 hour", "24 hour"]:
        raise ValueError(f"Invalid timeframe: {timeframe}. Must be '12 hour' or '24 hour'")
    
    logger.info(f"Generating {symbol} liquidation heatmap for {timeframe}")
    
    # Get the heatmap image
    try:
        image_data = await capture_coinglass_heatmap(symbol, timeframe)
    except Exception as e:
        raise RuntimeError(f"Failed to generate liquidation map: {e}") from e

    if not image_data:
        raise RuntimeError("Failed to generate liquidation map: no image data")
    
    # Convert image to base64
    image_base64 = base64.b64encode(image_data).decode('utf-8')
    
    # Get current price
    price = get_crypto_price(symbol)
    
    result = f"Liquidation heatmap for {symbol} ({timeframe})"
    if price:
        result += f" - Current price: {price}"
    
    result += f"\n\nImage data (base64): data:image/png;base64,{image_base64}"
    
    return result

if __name__ == "__main__":
    # Run the server
    mcp.run()
<|MERGE_RESOLUTION|>--- conflicted
+++ resolved
@@ -96,7 +96,6 @@
                     await page.fill("input.MuiAutocomplete-input", symbol)
                     await page.wait_for_timeout(2000)
                     try:
-<<<<<<< HEAD
                         await page.click(
                             f"//li[@role='option' and text()='{symbol}']",
                             timeout=5000,
@@ -104,32 +103,19 @@
                     except Exception:
                         await page.keyboard.press("Enter")
                     await page.wait_for_load_state("networkidle")
-=======
-                        await page.click(f"//li[@role='option' and text()='{symbol}']")
-                    except Exception:
-                        await page.keyboard.press("Enter")
-                    await page.wait_for_timeout(15000)
->>>>>>> d27a1f53
+
                 except Exception as symbol_e:
                     logger.warning(f"Could not select symbol {symbol}: {symbol_e}")
     
             current_time = (await page.inner_text("div.MuiSelect-root button.MuiSelect-button")).strip()
             if current_time != time_period:
                 await page.click("div.MuiSelect-root button.MuiSelect-button")
-<<<<<<< HEAD
                 await page.wait_for_selector("li[role='option']")
                 await page.click(
                     f"//li[@role='option' and contains(text(), '{time_period}')]"
                 )
                 await page.wait_for_load_state("networkidle")
-=======
-                await page.wait_for_timeout(2000)
-                await page.click(
-                    f"//li[@role='option' and contains(text(), '{time_period}')]"
 
-                )
-                await page.wait_for_timeout(3000)
->>>>>>> d27a1f53
     
             heatmap = await page.wait_for_selector("div.echarts-for-react")
             box = await heatmap.bounding_box()
