#!/usr/bin/env python3
"""
FastMCP-compatible MCP Server for Liquidation Maps
Uses the FastMCP library for simplified MCP server creation.
"""

import asyncio
import base64
import logging
from typing import Optional

import requests
from fastmcp import FastMCP, Context


# Configure logging
logging.basicConfig(
    level=logging.INFO,
    format='%(asctime)s - %(name)s - %(levelname)s - %(message)s',
    handlers=[logging.StreamHandler()]
)
logger = logging.getLogger(__name__)

# No server is created at import time to keep initialization lightweight
mcp: FastMCP | None = None



def get_server_info() -> dict:
    """Return basic server info for Smithery scanning."""
    return {
        "name": "liquidation-map-server",
        "version": "1.0.0",
        "description": "MCP server for generating cryptocurrency liquidation heatmaps",
        "connectionTypes": {"stdio": {}},
    }



def get_crypto_price(symbol: str) -> Optional[str]:
    """Fetch the current crypto price from CoinGecko API"""
    try:
        # Map common symbols to CoinGecko IDs
        symbol_map = {
            'BTC': 'bitcoin',
            'ETH': 'ethereum',
            'BNB': 'binancecoin',
            'ADA': 'cardano',
            'SOL': 'solana',
            'XRP': 'ripple',
            'DOT': 'polkadot',
            'DOGE': 'dogecoin',
            'AVAX': 'avalanche-2',
            'MATIC': 'matic-network'
        }
        
        coin_id = symbol_map.get(symbol, symbol.lower())
        url = f"https://api.coingecko.com/api/v3/simple/price?ids={coin_id}&vs_currencies=usd"
        response = requests.get(url, timeout=10)
        
        if response.status_code == 200:
            data = response.json()
            price = data.get(coin_id, {}).get('usd')
            if price:
                return f"${price:,.2f}"
        
        return None
    except Exception as e:
        logger.error(f"Error fetching {symbol} price: {e}")
        return None

async def capture_coinglass_heatmap(
    symbol: str = "BTC",
    time_period: str = "24 hour",
    ctx: Context | None = None,
) -> bytes:
    """Capture the Coinglass liquidation heatmap using Playwright."""
    try:
        if ctx:
            await ctx.report_progress(5, 100, "Launching browser")

        from playwright.async_api import async_playwright
        logger.info(
            f"Starting capture of Coinglass {symbol} heatmap with {time_period} timeframe"
        )
<<<<<<< HEAD
        async with async_playwright() as p:
            browser = await p.chromium.launch(
=======
        playwright = await async_playwright()
        async with playwright:
            browser = await playwright.chromium.launch(

>>>>>>> c35bdef1
                headless=True,
                args=["--no-sandbox", "--disable-dev-shm-usage"],
            )
            async with browser.new_context(
                viewport={"width": 1920, "height": 1080}, device_scale_factor=2
            ) as context:
                page = await context.new_page()

                await page.goto(
                    "https://www.coinglass.com/pro/futures/LiquidationHeatMap",
                    timeout=60000,
                )
                if ctx:
                    await ctx.report_progress(25, 100, "Page loaded")


                await page.add_style_tag(
                    content="""
                    * { transition: none !important; animation: none !important; }
                    .echarts-for-react { width: 100% !important; height: 100% !important; }
                    canvas { image-rendering: -webkit-optimize-contrast !important; image-rendering: crisp-edges !important; }
                    """
                )

                await page.wait_for_load_state("networkidle")
                await page.wait_for_selector("div.MuiSelect-root button.MuiSelect-button")

                if symbol != "BTC":
                    try:
                        await page.click("//button[@role='tab' and contains(text(), 'Symbol')]")
                        await page.wait_for_selector("input.MuiAutocomplete-input")
                        await page.fill("input.MuiAutocomplete-input", symbol)
                        try:
                            await page.click(
                                f"//li[@role='option' and text()='{symbol}']",
                                timeout=5000,
                            )
                        except Exception:
                            await page.keyboard.press("Enter")
                        await page.wait_for_load_state("networkidle")
                    except Exception as symbol_e:
                        logger.warning(f"Could not select symbol {symbol}: {symbol_e}")

                current_time = (await page.inner_text("div.MuiSelect-root button.MuiSelect-button")).strip()
                if current_time != time_period:
                    await page.click("div.MuiSelect-root button.MuiSelect-button")
                    await page.wait_for_selector("li[role='option']")
                    await page.click(
                        f"//li[@role='option' and contains(text(), '{time_period}')]"
                    )
                    await page.wait_for_load_state("networkidle")

                heatmap = await page.wait_for_selector("div.echarts-for-react")
                box = await heatmap.bounding_box()

                png_data = await page.screenshot(clip=box, type="png")
                if ctx:
                    await ctx.report_progress(90, 100, "Screenshot captured")

                return png_data


    except Exception as e:
        logger.error(f"Error capturing heatmap: {e}")
        raise RuntimeError(f"Error capturing heatmap: {e}")


async def get_liquidation_map(ctx: Context, symbol: str, timeframe: str) -> str:

    """
    Get a liquidation heatmap for a cryptocurrency.
    
    Args:
        symbol: Cryptocurrency symbol (e.g., BTC, ETH)
        timeframe: Time period for the heatmap (12 hour or 24 hour)
    
    Returns:
        Base64 encoded PNG image of the liquidation heatmap
    """
    symbol = symbol.upper()
    timeframe = timeframe.lower()
    
    # Validate timeframe
    if timeframe not in ["12 hour", "24 hour"]:
        raise ValueError(f"Invalid timeframe: {timeframe}. Must be '12 hour' or '24 hour'")
    
    logger.info(f"Generating {symbol} liquidation heatmap for {timeframe}")
    await ctx.report_progress(0, 100, "Starting")
    
    # Get the heatmap image
    try:
        image_data = await capture_coinglass_heatmap(symbol, timeframe, ctx)

    except Exception as e:
        raise RuntimeError(f"Failed to generate liquidation map: {e}") from e

    if not image_data:
        raise RuntimeError("Failed to generate liquidation map: no image data")
    await ctx.report_progress(95, 100, "Preparing result")
    
    # Convert image to base64
    image_base64 = base64.b64encode(image_data).decode('utf-8')
    await ctx.report_progress(progress=100, total=100, message="Encoding image")
    
    # Get current price
    price = get_crypto_price(symbol)
    
    result = f"Liquidation heatmap for {symbol} ({timeframe})"
    if price:
        result += f" - Current price: {price}"
    
    result += f"\n\nImage data (base64): data:image/png;base64,{image_base64}"

    await ctx.report_progress(100, 100, "Done")

    return result


def create_server() -> FastMCP:
    """Create and return the MCP server instance."""
    global mcp
    if mcp is None:
        mcp = FastMCP("Liquidation Map Server")
        if hasattr(mcp, "request_timeout"):
            mcp.request_timeout = 120

        # register tools lazily
        mcp.tool()(get_liquidation_map)
        # Provide server info for Smithery scanning
        mcp.get_server_info = get_server_info  # type: ignore[attr-defined]

    return mcp

if __name__ == "__main__":
    # Run the server
    create_server().run()
<|MERGE_RESOLUTION|>--- conflicted
+++ resolved
@@ -83,15 +83,9 @@
         logger.info(
             f"Starting capture of Coinglass {symbol} heatmap with {time_period} timeframe"
         )
-<<<<<<< HEAD
         async with async_playwright() as p:
             browser = await p.chromium.launch(
-=======
-        playwright = await async_playwright()
-        async with playwright:
-            browser = await playwright.chromium.launch(
-
->>>>>>> c35bdef1
+
                 headless=True,
                 args=["--no-sandbox", "--disable-dev-shm-usage"],
             )
