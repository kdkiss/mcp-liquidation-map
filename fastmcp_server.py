--- conflicted
+++ resolved
@@ -132,10 +132,7 @@
                 png_data = await page.screenshot(clip=box, type="png")
 
                 return png_data
-<<<<<<< HEAD
-=======
 
->>>>>>> df31eb8d
 
     except Exception as e:
         logger.error(f"Error capturing heatmap: {e}")
