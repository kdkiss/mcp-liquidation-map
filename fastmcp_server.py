--- conflicted
+++ resolved
@@ -64,10 +64,7 @@
                     f"ChromeDriver not found at {chromedriver_path}. "
                     "Falling back to Selenium Manager"
                 )
-<<<<<<< HEAD
-=======
-
->>>>>>> 236432f0
+
                 driver = webdriver.Chrome(options=chrome_options)
 
             logger.info("Successfully created ChromeDriver instance")
