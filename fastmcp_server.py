#!/usr/bin/env python3
"""
FastMCP-compatible MCP Server for Liquidation Maps
Uses the FastMCP library for simplified MCP server creation.
"""

import asyncio
import base64
import logging
import os
import time
from typing import Optional

import requests
from fastmcp import FastMCP
from PIL import Image
from playwright.async_api import async_playwright

# Configure logging
logging.basicConfig(
    level=logging.INFO,
    format='%(asctime)s - %(name)s - %(levelname)s - %(message)s',
    handlers=[logging.StreamHandler()]
)
logger = logging.getLogger(__name__)

# Create FastMCP server
mcp = FastMCP("Liquidation Map Server")

<<<<<<< HEAD
=======
def setup_webdriver(max_retries=3, retry_delay=2):
    """Configure and return a local Chrome WebDriver instance with retries"""
    chrome_options = Options()
    chrome_options.add_argument("--headless")
    chrome_options.add_argument("--no-sandbox")
    chrome_options.add_argument("--disable-dev-shm-usage")
    chrome_options.add_argument("--window-size=1920,1080")
    chrome_options.add_argument("--disable-gpu")
    chrome_options.add_argument("--disable-extensions")
    
    for attempt in range(max_retries):
        try:
            logger.info(
                f"Creating local ChromeDriver instance (attempt {attempt + 1}/{max_retries})"
            )

            # Use ChromeDriver from environment if provided
            chromedriver_path = os.environ.get(
                "CHROMEDRIVER_PATH", "/usr/local/bin/chromedriver"
            )

            if chromedriver_path and os.path.exists(chromedriver_path):
                logger.info(f"Using ChromeDriver at {chromedriver_path}")
                service = Service(chromedriver_path)
                driver = webdriver.Chrome(service=service, options=chrome_options)
            else:
                logger.info(
                    f"ChromeDriver not found at {chromedriver_path}. "
                    "Falling back to Selenium Manager"
                )

                driver = webdriver.Chrome(options=chrome_options)

            logger.info("Successfully created ChromeDriver instance")
            return driver
            
        except Exception as e:
            logger.warning(f"Failed to create ChromeDriver: {e}")
            if attempt < max_retries - 1:
                logger.info(f"Retrying in {retry_delay} seconds...")
                time.sleep(retry_delay)
            else:
                logger.error("Max retries exceeded. Could not create ChromeDriver.")
                raise RuntimeError(
                    "ChromeDriver could not be started. "
                    "Ensure ChromeDriver is installed and the CHROMEDRIVER_PATH "
                    "environment variable points to it. If running offline, pre-install "
                    "ChromeDriver instead of relying on Selenium Manager."
                )
>>>>>>> 4af1b8b3

def get_crypto_price(symbol: str) -> Optional[str]:
    """Fetch the current crypto price from CoinGecko API"""
    try:
        # Map common symbols to CoinGecko IDs
        symbol_map = {
            'BTC': 'bitcoin',
            'ETH': 'ethereum',
            'BNB': 'binancecoin',
            'ADA': 'cardano',
            'SOL': 'solana',
            'XRP': 'ripple',
            'DOT': 'polkadot',
            'DOGE': 'dogecoin',
            'AVAX': 'avalanche-2',
            'MATIC': 'matic-network'
        }
        
        coin_id = symbol_map.get(symbol, symbol.lower())
        url = f"https://api.coingecko.com/api/v3/simple/price?ids={coin_id}&vs_currencies=usd"
        response = requests.get(url, timeout=10)
        
        if response.status_code == 200:
            data = response.json()
            price = data.get(coin_id, {}).get('usd')
            if price:
                return f"${price:,.2f}"
        
        return None
    except Exception as e:
        logger.error(f"Error fetching {symbol} price: {e}")
        return None

async def capture_coinglass_heatmap(symbol: str = "BTC", time_period: str = "24 hour") -> bytes:
    """Capture the Coinglass liquidation heatmap using Playwright."""
    try:
        logger.info(
            f"Starting capture of Coinglass {symbol} heatmap with {time_period} timeframe"
        )
        async with async_playwright() as p:
            browser = await p.chromium.launch(headless=True)
            context = await browser.new_context(
                viewport={"width": 1920, "height": 1080}, device_scale_factor=2
            )
            page = await context.new_page()

            await page.goto("https://www.coinglass.com/pro/futures/LiquidationHeatMap")

            await page.add_style_tag(
                content="""
                * { transition: none !important; animation: none !important; }
                .echarts-for-react { width: 100% !important; height: 100% !important; }
                canvas { image-rendering: -webkit-optimize-contrast !important; image-rendering: crisp-edges !important; }
                """
            )

            await page.wait_for_timeout(5000)
        
        if symbol != "BTC":
            try:
                await page.click("//button[@role='tab' and contains(text(), 'Symbol')]")
                await page.wait_for_timeout(2000)
                await page.fill("input.MuiAutocomplete-input", symbol)
                await page.wait_for_timeout(2000)
                try:
                    await page.click(f"//li[@role='option' and text()='{symbol}']")
                except Exception:
                    await page.keyboard.press("Enter")
                await page.wait_for_timeout(15000)
            except Exception as symbol_e:
                logger.warning(f"Could not select symbol {symbol}: {symbol_e}")

        current_time = (await page.inner_text("div.MuiSelect-root button.MuiSelect-button")).strip()
        if current_time != time_period:
            await page.click("div.MuiSelect-root button.MuiSelect-button")
            await page.wait_for_timeout(2000)
            await page.evaluate(
                '(tp) => { const opts = document.querySelectorAll("li[role=\"option\"]"); for (const o of opts) { if (o.textContent.includes(tp)) { o.click(); break; } } }',
                time_period,
            )
            await page.wait_for_timeout(3000)

        heatmap = await page.wait_for_selector("div.echarts-for-react")
        box = await heatmap.bounding_box()

        png_data = await page.screenshot(clip=box, type="png")

        await browser.close()
        return png_data

    except Exception as e:
        logger.error(f"Error capturing heatmap: {e}")
        raise RuntimeError(f"Error capturing heatmap: {e}")
<<<<<<< HEAD
=======
    finally:
        if driver:
            driver.quit()
>>>>>>> 4af1b8b3

@mcp.tool()
async def get_liquidation_map(symbol: str, timeframe: str) -> str:
    """
    Get a liquidation heatmap for a cryptocurrency.
    
    Args:
        symbol: Cryptocurrency symbol (e.g., BTC, ETH)
        timeframe: Time period for the heatmap (12 hour or 24 hour)
    
    Returns:
        Base64 encoded PNG image of the liquidation heatmap
    """
    symbol = symbol.upper()
    timeframe = timeframe.lower()
    
    # Validate timeframe
    if timeframe not in ["12 hour", "24 hour"]:
        raise ValueError(f"Invalid timeframe: {timeframe}. Must be '12 hour' or '24 hour'")
    
    logger.info(f"Generating {symbol} liquidation heatmap for {timeframe}")
    
    # Get the heatmap image
    try:
        image_data = await capture_coinglass_heatmap(symbol, timeframe)
    except Exception as e:
        raise RuntimeError(f"Failed to generate liquidation map: {e}") from e

    if not image_data:
        raise RuntimeError("Failed to generate liquidation map: no image data")
    
    # Convert image to base64
    image_base64 = base64.b64encode(image_data).decode('utf-8')
    
    # Get current price
    price = get_crypto_price(symbol)
    
    result = f"Liquidation heatmap for {symbol} ({timeframe})"
    if price:
        result += f" - Current price: {price}"
    
    result += f"\n\nImage data (base64): data:image/png;base64,{image_base64}"
    
    return result

if __name__ == "__main__":
    # Run the server
    mcp.run()
<|MERGE_RESOLUTION|>--- conflicted
+++ resolved
@@ -27,58 +27,7 @@
 # Create FastMCP server
 mcp = FastMCP("Liquidation Map Server")
 
-<<<<<<< HEAD
-=======
-def setup_webdriver(max_retries=3, retry_delay=2):
-    """Configure and return a local Chrome WebDriver instance with retries"""
-    chrome_options = Options()
-    chrome_options.add_argument("--headless")
-    chrome_options.add_argument("--no-sandbox")
-    chrome_options.add_argument("--disable-dev-shm-usage")
-    chrome_options.add_argument("--window-size=1920,1080")
-    chrome_options.add_argument("--disable-gpu")
-    chrome_options.add_argument("--disable-extensions")
-    
-    for attempt in range(max_retries):
-        try:
-            logger.info(
-                f"Creating local ChromeDriver instance (attempt {attempt + 1}/{max_retries})"
-            )
 
-            # Use ChromeDriver from environment if provided
-            chromedriver_path = os.environ.get(
-                "CHROMEDRIVER_PATH", "/usr/local/bin/chromedriver"
-            )
-
-            if chromedriver_path and os.path.exists(chromedriver_path):
-                logger.info(f"Using ChromeDriver at {chromedriver_path}")
-                service = Service(chromedriver_path)
-                driver = webdriver.Chrome(service=service, options=chrome_options)
-            else:
-                logger.info(
-                    f"ChromeDriver not found at {chromedriver_path}. "
-                    "Falling back to Selenium Manager"
-                )
-
-                driver = webdriver.Chrome(options=chrome_options)
-
-            logger.info("Successfully created ChromeDriver instance")
-            return driver
-            
-        except Exception as e:
-            logger.warning(f"Failed to create ChromeDriver: {e}")
-            if attempt < max_retries - 1:
-                logger.info(f"Retrying in {retry_delay} seconds...")
-                time.sleep(retry_delay)
-            else:
-                logger.error("Max retries exceeded. Could not create ChromeDriver.")
-                raise RuntimeError(
-                    "ChromeDriver could not be started. "
-                    "Ensure ChromeDriver is installed and the CHROMEDRIVER_PATH "
-                    "environment variable points to it. If running offline, pre-install "
-                    "ChromeDriver instead of relying on Selenium Manager."
-                )
->>>>>>> 4af1b8b3
 
 def get_crypto_price(symbol: str) -> Optional[str]:
     """Fetch the current crypto price from CoinGecko API"""
@@ -172,12 +121,7 @@
     except Exception as e:
         logger.error(f"Error capturing heatmap: {e}")
         raise RuntimeError(f"Error capturing heatmap: {e}")
-<<<<<<< HEAD
-=======
-    finally:
-        if driver:
-            driver.quit()
->>>>>>> 4af1b8b3
+
 
 @mcp.tool()
 async def get_liquidation_map(symbol: str, timeframe: str) -> str:
