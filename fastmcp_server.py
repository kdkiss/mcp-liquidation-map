#!/usr/bin/env python3
"""
FastMCP-compatible MCP Server for Liquidation Maps
Uses the FastMCP library for simplified MCP server creation.
"""

import asyncio
import base64
import logging
from typing import Optional

import requests
from fastmcp import FastMCP, Context
<<<<<<< HEAD
=======

>>>>>>> c2042af0

# Configure logging
logging.basicConfig(
    level=logging.INFO,
    format='%(asctime)s - %(name)s - %(levelname)s - %(message)s',
    handlers=[logging.StreamHandler()]
)
logger = logging.getLogger(__name__)

# No server is created at import time to keep initialization lightweight
mcp: FastMCP | None = None


<<<<<<< HEAD
=======

>>>>>>> c2042af0
def get_server_info() -> dict:
    """Return basic server info for Smithery scanning."""
    return {
        "name": "liquidation-map-server",
        "version": "1.0.0",
        "description": "MCP server for generating cryptocurrency liquidation heatmaps",
        "connectionTypes": {"stdio": {}},
    }



def get_crypto_price(symbol: str) -> Optional[str]:
    """Fetch the current crypto price from CoinGecko API"""
    try:
        # Map common symbols to CoinGecko IDs
        symbol_map = {
            'BTC': 'bitcoin',
            'ETH': 'ethereum',
            'BNB': 'binancecoin',
            'ADA': 'cardano',
            'SOL': 'solana',
            'XRP': 'ripple',
            'DOT': 'polkadot',
            'DOGE': 'dogecoin',
            'AVAX': 'avalanche-2',
            'MATIC': 'matic-network'
        }
        
        coin_id = symbol_map.get(symbol, symbol.lower())
        url = f"https://api.coingecko.com/api/v3/simple/price?ids={coin_id}&vs_currencies=usd"
        response = requests.get(url, timeout=10)
        
        if response.status_code == 200:
            data = response.json()
            price = data.get(coin_id, {}).get('usd')
            if price:
                return f"${price:,.2f}"
        
        return None
    except Exception as e:
        logger.error(f"Error fetching {symbol} price: {e}")
        return None

async def capture_coinglass_heatmap(
    symbol: str = "BTC",
    time_period: str = "24 hour",
    ctx: Context | None = None,
) -> bytes:
    """Capture the Coinglass liquidation heatmap using Playwright."""
    try:
<<<<<<< HEAD
        if ctx:
            await ctx.report_progress(5, 100, "Launching browser")
=======

>>>>>>> c2042af0
        from playwright.async_api import async_playwright
        logger.info(
            f"Starting capture of Coinglass {symbol} heatmap with {time_period} timeframe"
        )
        async with async_playwright() as p:
            browser = await p.chromium.launch(headless=True)
            async with browser.new_context(
                viewport={"width": 1920, "height": 1080}, device_scale_factor=2
            ) as context:
                page = await context.new_page()

                await page.goto(
                    "https://www.coinglass.com/pro/futures/LiquidationHeatMap",
                    timeout=60000,
                )
                if ctx:
                    await ctx.report_progress(25, 100, "Page loaded")

<<<<<<< HEAD
=======

>>>>>>> c2042af0
                await page.add_style_tag(
                    content="""
                    * { transition: none !important; animation: none !important; }
                    .echarts-for-react { width: 100% !important; height: 100% !important; }
                    canvas { image-rendering: -webkit-optimize-contrast !important; image-rendering: crisp-edges !important; }
                    """
                )

                await page.wait_for_load_state("networkidle")
                await page.wait_for_selector("div.MuiSelect-root button.MuiSelect-button")

                if symbol != "BTC":
                    try:
                        await page.click("//button[@role='tab' and contains(text(), 'Symbol')]")
                        await page.wait_for_selector("input.MuiAutocomplete-input")
                        await page.fill("input.MuiAutocomplete-input", symbol)
                        try:
                            await page.click(
                                f"//li[@role='option' and text()='{symbol}']",
                                timeout=5000,
                            )
                        except Exception:
                            await page.keyboard.press("Enter")
                        await page.wait_for_load_state("networkidle")
                    except Exception as symbol_e:
                        logger.warning(f"Could not select symbol {symbol}: {symbol_e}")

                current_time = (await page.inner_text("div.MuiSelect-root button.MuiSelect-button")).strip()
                if current_time != time_period:
                    await page.click("div.MuiSelect-root button.MuiSelect-button")
                    await page.wait_for_selector("li[role='option']")
                    await page.click(
                        f"//li[@role='option' and contains(text(), '{time_period}')]"
                    )
                    await page.wait_for_load_state("networkidle")

                heatmap = await page.wait_for_selector("div.echarts-for-react")
                box = await heatmap.bounding_box()

                png_data = await page.screenshot(clip=box, type="png")
                if ctx:
                    await ctx.report_progress(90, 100, "Screenshot captured")

                return png_data
<<<<<<< HEAD
=======

>>>>>>> c2042af0

    except Exception as e:
        logger.error(f"Error capturing heatmap: {e}")
        raise RuntimeError(f"Error capturing heatmap: {e}")


async def get_liquidation_map(ctx: Context, symbol: str, timeframe: str) -> str:
<<<<<<< HEAD
=======

>>>>>>> c2042af0
    """
    Get a liquidation heatmap for a cryptocurrency.
    
    Args:
        symbol: Cryptocurrency symbol (e.g., BTC, ETH)
        timeframe: Time period for the heatmap (12 hour or 24 hour)
    
    Returns:
        Base64 encoded PNG image of the liquidation heatmap
    """
    symbol = symbol.upper()
    timeframe = timeframe.lower()
    
    # Validate timeframe
    if timeframe not in ["12 hour", "24 hour"]:
        raise ValueError(f"Invalid timeframe: {timeframe}. Must be '12 hour' or '24 hour'")
    
    logger.info(f"Generating {symbol} liquidation heatmap for {timeframe}")
    await ctx.report_progress(0, 100, "Starting")
    
    # Get the heatmap image
    try:
        image_data = await capture_coinglass_heatmap(symbol, timeframe, ctx)
<<<<<<< HEAD
=======

>>>>>>> c2042af0
    except Exception as e:
        raise RuntimeError(f"Failed to generate liquidation map: {e}") from e

    if not image_data:
        raise RuntimeError("Failed to generate liquidation map: no image data")
    await ctx.report_progress(95, 100, "Preparing result")
    
    # Convert image to base64
    image_base64 = base64.b64encode(image_data).decode('utf-8')
    await ctx.report_progress(progress=100, total=100, message="Encoding image")
    
    # Get current price
    price = get_crypto_price(symbol)
    
    result = f"Liquidation heatmap for {symbol} ({timeframe})"
    if price:
        result += f" - Current price: {price}"
    
    result += f"\n\nImage data (base64): data:image/png;base64,{image_base64}"

    await ctx.report_progress(100, 100, "Done")
<<<<<<< HEAD
=======

>>>>>>> c2042af0
    return result


def create_server() -> FastMCP:
    """Create and return the MCP server instance."""
    global mcp
    if mcp is None:
<<<<<<< HEAD
        mcp = FastMCP("Liquidation Map Server")
        if hasattr(mcp, "request_timeout"):
            mcp.request_timeout = 120
=======
        mcp = FastMCP("Liquidation Map Server", request_timeout=120)

>>>>>>> c2042af0
        # register tools lazily
        mcp.tool()(get_liquidation_map)
        # Provide server info for Smithery scanning
        mcp.get_server_info = get_server_info  # type: ignore[attr-defined]
<<<<<<< HEAD
=======

>>>>>>> c2042af0
    return mcp

if __name__ == "__main__":
    # Run the server
    create_server().run()
<|MERGE_RESOLUTION|>--- conflicted
+++ resolved
@@ -11,10 +11,7 @@
 
 import requests
 from fastmcp import FastMCP, Context
-<<<<<<< HEAD
-=======
-
->>>>>>> c2042af0
+
 
 # Configure logging
 logging.basicConfig(
@@ -28,10 +25,7 @@
 mcp: FastMCP | None = None
 
 
-<<<<<<< HEAD
-=======
-
->>>>>>> c2042af0
+
 def get_server_info() -> dict:
     """Return basic server info for Smithery scanning."""
     return {
@@ -82,12 +76,9 @@
 ) -> bytes:
     """Capture the Coinglass liquidation heatmap using Playwright."""
     try:
-<<<<<<< HEAD
         if ctx:
             await ctx.report_progress(5, 100, "Launching browser")
-=======
-
->>>>>>> c2042af0
+
         from playwright.async_api import async_playwright
         logger.info(
             f"Starting capture of Coinglass {symbol} heatmap with {time_period} timeframe"
@@ -106,10 +97,7 @@
                 if ctx:
                     await ctx.report_progress(25, 100, "Page loaded")
 
-<<<<<<< HEAD
-=======
-
->>>>>>> c2042af0
+
                 await page.add_style_tag(
                     content="""
                     * { transition: none !important; animation: none !important; }
@@ -154,10 +142,7 @@
                     await ctx.report_progress(90, 100, "Screenshot captured")
 
                 return png_data
-<<<<<<< HEAD
-=======
-
->>>>>>> c2042af0
+
 
     except Exception as e:
         logger.error(f"Error capturing heatmap: {e}")
@@ -165,10 +150,7 @@
 
 
 async def get_liquidation_map(ctx: Context, symbol: str, timeframe: str) -> str:
-<<<<<<< HEAD
-=======
-
->>>>>>> c2042af0
+
     """
     Get a liquidation heatmap for a cryptocurrency.
     
@@ -192,10 +174,7 @@
     # Get the heatmap image
     try:
         image_data = await capture_coinglass_heatmap(symbol, timeframe, ctx)
-<<<<<<< HEAD
-=======
-
->>>>>>> c2042af0
+
     except Exception as e:
         raise RuntimeError(f"Failed to generate liquidation map: {e}") from e
 
@@ -217,10 +196,7 @@
     result += f"\n\nImage data (base64): data:image/png;base64,{image_base64}"
 
     await ctx.report_progress(100, 100, "Done")
-<<<<<<< HEAD
-=======
-
->>>>>>> c2042af0
+
     return result
 
 
@@ -228,22 +204,15 @@
     """Create and return the MCP server instance."""
     global mcp
     if mcp is None:
-<<<<<<< HEAD
         mcp = FastMCP("Liquidation Map Server")
         if hasattr(mcp, "request_timeout"):
             mcp.request_timeout = 120
-=======
-        mcp = FastMCP("Liquidation Map Server", request_timeout=120)
-
->>>>>>> c2042af0
+
         # register tools lazily
         mcp.tool()(get_liquidation_map)
         # Provide server info for Smithery scanning
         mcp.get_server_info = get_server_info  # type: ignore[attr-defined]
-<<<<<<< HEAD
-=======
-
->>>>>>> c2042af0
+
     return mcp
 
 if __name__ == "__main__":
