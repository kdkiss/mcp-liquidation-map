# Liquidation Map MCP Server

[![smithery badge](https://smithery.ai/badge/@kdkiss/mcp-liquidation-map)](https://smithery.ai/server/@kdkiss/mcp-liquidation-map)

A Smithery-compatible Model Context Protocol (MCP) server that provides cryptocurrency liquidation heatmaps. Users can request liquidation maps for different cryptocurrencies with 12-hour or 24-hour timeframes, and the server returns high-quality images of the liquidation data.

## Features

- **Cryptocurrency Support**: Works with major cryptocurrencies (BTC, ETH, BNB, ADA, SOL, XRP, DOT, DOGE, AVAX, MATIC, and more)
- **Multiple Timeframes**: Supports both 12-hour and 24-hour liquidation maps
- **High-Quality Images**: Returns PNG images with optimized resolution and clarity
- **Real-time Price Data**: Includes current cryptocurrency prices from CoinGecko API
- **Smithery Compatible**: Fully compatible with Smithery's MCP server registry and deployment platform
- **FastMCP Integration**: Built using the FastMCP library for simplified development

## Quick Start

### Installing via Smithery

To install Liquidation Map for Claude Desktop automatically via [Smithery](https://smithery.ai/server/@kdkiss/mcp-liquidation-map):

```bash
npx -y @smithery/cli install @kdkiss/mcp-liquidation-map --client claude
```

### Option 1: Deploy on Smithery (Recommended)

1. Fork this repository to your GitHub account
2. Visit [Smithery.ai](https://smithery.ai)
3. Click "Deploy" and connect your GitHub repository
4. Smithery will automatically build and deploy your MCP server
5. The deployment sets the `CHROMEDRIVER_PATH` environment variable to
   `/usr/local/bin/chromedriver` so ChromeDriver works out of the box. If you
<<<<<<< HEAD
   use a custom path or your environment is offline, update `smithery.yaml`
   accordingly and ensure ChromeDriver is pre-installed at that location.
=======
   use a custom path, update `smithery.yaml` accordingly.
>>>>>>> 9f3d2491
6. Use the provided URL to connect to your server from any MCP-compatible client

### Option 2: Local Development

#### Prerequisites

- Python 3.11+
- Google Chrome browser
- ChromeDriver (compatible with your Chrome version)
- Git

#### Installation

1. Clone the repository:
```bash
git clone <your-repo-url>
cd liquidation-map-mcp-server
```

2. Install dependencies:
```bash
pip install -r requirements.txt
```

3. Install Chrome and ChromeDriver:
```bash
# On Ubuntu/Debian
sudo apt-get update
sudo apt-get install -y google-chrome-stable

# Download compatible ChromeDriver
CHROME_VERSION=$(google-chrome --version | grep -oP '\d+\.\d+\.\d+\.\d+')
wget -O /tmp/chromedriver.zip https://storage.googleapis.com/chrome-for-testing-public/$CHROME_VERSION/linux64/chromedriver-linux64.zip
sudo unzip /tmp/chromedriver.zip -d /tmp/
sudo mv /tmp/chromedriver-linux64/chromedriver /usr/local/bin/
sudo chmod +x /usr/local/bin/chromedriver
```

4. Set environment variables (optional):
```bash
export CHROMEDRIVER_PATH=/usr/local/bin/chromedriver
```
If `CHROMEDRIVER_PATH` is not set or the path does not exist, Selenium will
<<<<<<< HEAD
attempt to download a compatible ChromeDriver using Selenium Manager.
In offline environments, this download will fail, so you must pre-install
ChromeDriver and set `CHROMEDRIVER_PATH` accordingly.
=======
automatically download a compatible ChromeDriver using Selenium Manager.
>>>>>>> 9f3d2491

5. Run the server:
```bash
python fastmcp_server.py
```

## Usage

### Tool: get_liquidation_map

Retrieves a liquidation heatmap for a specified cryptocurrency and timeframe.

**Parameters:**
- `symbol` (string, required): Cryptocurrency symbol (e.g., "BTC", "ETH", "SOL")
- `timeframe` (string, required): Time period for the heatmap ("12 hour" or "24 hour")

**Returns:**
- Base64-encoded PNG image of the liquidation heatmap
- Text description with symbol, timeframe, and current price

**Example Usage:**

```python
# Using the MCP client
result = await client.call_tool("get_liquidation_map", {
    "symbol": "BTC",
    "timeframe": "24 hour"
})
```

### Supported Cryptocurrencies

The server supports all major cryptocurrencies available on Coinglass, including:
- Bitcoin (BTC)
- Ethereum (ETH)
- Binance Coin (BNB)
- Cardano (ADA)
- Solana (SOL)
- Ripple (XRP)
- Polkadot (DOT)
- Dogecoin (DOGE)
- Avalanche (AVAX)
- Polygon (MATIC)
- And many more...

## Architecture

### Core Components

1. **LiquidationMapMCPServer**: Main server class implementing MCP protocol
2. **FastMCP Integration**: Simplified server setup using FastMCP library
3. **Web Scraping Engine**: Selenium-based automation for capturing Coinglass heatmaps
4. **Price API Integration**: CoinGecko API for real-time cryptocurrency prices
5. **Image Processing**: High-quality PNG generation with optimized compression

### Data Sources

- **Liquidation Data**: [Coinglass](https://www.coinglass.com/pro/futures/LiquidationHeatMap)
- **Price Data**: [CoinGecko API](https://api.coingecko.com/api/v3/)

## Configuration

### Environment Variables

<<<<<<< HEAD
 - `CHROMEDRIVER_PATH`: Path to ChromeDriver executable (default: `/usr/local/bin/chromedriver`). If the path doesn't exist, Selenium Manager will try to download a compatible driver. For offline setups, install ChromeDriver manually and set this path.
=======
 - `CHROMEDRIVER_PATH`: Path to ChromeDriver executable (default: `/usr/local/bin/chromedriver`). If the path doesn't exist, Selenium Manager will automatically download a compatible driver.
>>>>>>> 9f3d2491
 - `PYTHONUNBUFFERED`: Set to `1` for real-time logging

### Docker Configuration

The included Dockerfile provides a complete containerized environment:

```dockerfile
FROM python:3.11-slim
# Installs Chrome, ChromeDriver, and all dependencies
# Exposes port 8000 for the MCP server
```

## Testing

Run the test suite to verify functionality:

```bash
python test_mcp_server.py
```

The test suite includes:
- Basic server functionality tests
- Tool execution tests for both 12-hour and 24-hour timeframes
- Input validation tests
- Image generation verification

## Deployment

### Smithery Deployment

1. Ensure your repository includes:
   - `fastmcp_server.py` (main server file)
   - `requirements.txt` (dependencies)
   - `Dockerfile` (container configuration)

2. Push to GitHub and deploy via Smithery dashboard

3. Smithery automatically sets `CHROMEDRIVER_PATH` to
   `/usr/local/bin/chromedriver`. Adjust the path in `smithery.yaml` if your
   deployment uses a different location.

4. Smithery will provide a public URL for your MCP server

### Manual Docker Deployment

```bash
# Build the Docker image
docker build -t liquidation-map-mcp .

# Run the container
docker run -p 8000:8000 liquidation-map-mcp
```

## Troubleshooting

### Common Issues

1. **ChromeDriver Version Mismatch**
   - Ensure ChromeDriver version matches your Chrome browser version
   - Download the correct version from [Chrome for Testing](https://googlechromelabs.github.io/chrome-for-testing/)

2. **Selenium Timeout Errors**
   - Check internet connectivity
   - Verify Coinglass website accessibility
   - Increase timeout values if needed

3. **Image Generation Failures**
   - Ensure sufficient memory for Chrome browser
   - Check that the heatmap container element is found on the page

### Debug Mode

Enable debug logging by setting the log level:

```python
import logging
logging.basicConfig(level=logging.DEBUG)
```

## Contributing

1. Fork the repository
2. Create a feature branch
3. Make your changes
4. Add tests for new functionality
5. Submit a pull request

## License

This project is licensed under the MIT License. See the LICENSE file for details.

## Support

For issues and questions:
- Create an issue on GitHub
- Check the [Smithery Documentation](https://smithery.ai/docs)
- Review the [FastMCP Documentation](https://gofastmcp.com)

## Acknowledgments

- [Smithery.ai](https://smithery.ai) for MCP server hosting and registry
- [FastMCP](https://gofastmcp.com) for the Python MCP framework
- [Coinglass](https://www.coinglass.com) for liquidation data
- [CoinGecko](https://www.coingecko.com) for cryptocurrency price data<|MERGE_RESOLUTION|>--- conflicted
+++ resolved
@@ -31,12 +31,9 @@
 4. Smithery will automatically build and deploy your MCP server
 5. The deployment sets the `CHROMEDRIVER_PATH` environment variable to
    `/usr/local/bin/chromedriver` so ChromeDriver works out of the box. If you
-<<<<<<< HEAD
    use a custom path or your environment is offline, update `smithery.yaml`
    accordingly and ensure ChromeDriver is pre-installed at that location.
-=======
-   use a custom path, update `smithery.yaml` accordingly.
->>>>>>> 9f3d2491
+
 6. Use the provided URL to connect to your server from any MCP-compatible client
 
 ### Option 2: Local Development
@@ -80,13 +77,9 @@
 export CHROMEDRIVER_PATH=/usr/local/bin/chromedriver
 ```
 If `CHROMEDRIVER_PATH` is not set or the path does not exist, Selenium will
-<<<<<<< HEAD
 attempt to download a compatible ChromeDriver using Selenium Manager.
 In offline environments, this download will fail, so you must pre-install
 ChromeDriver and set `CHROMEDRIVER_PATH` accordingly.
-=======
-automatically download a compatible ChromeDriver using Selenium Manager.
->>>>>>> 9f3d2491
 
 5. Run the server:
 ```bash
@@ -151,11 +144,8 @@
 
 ### Environment Variables
 
-<<<<<<< HEAD
  - `CHROMEDRIVER_PATH`: Path to ChromeDriver executable (default: `/usr/local/bin/chromedriver`). If the path doesn't exist, Selenium Manager will try to download a compatible driver. For offline setups, install ChromeDriver manually and set this path.
-=======
- - `CHROMEDRIVER_PATH`: Path to ChromeDriver executable (default: `/usr/local/bin/chromedriver`). If the path doesn't exist, Selenium Manager will automatically download a compatible driver.
->>>>>>> 9f3d2491
+
  - `PYTHONUNBUFFERED`: Set to `1` for real-time logging
 
 ### Docker Configuration
