# Liquidation Map MCP Server

[![smithery badge](https://smithery.ai/badge/@kdkiss/mcp-liquidation-map)](https://smithery.ai/server/@kdkiss/mcp-liquidation-map)

A Smithery-compatible Model Context Protocol (MCP) server that provides cryptocurrency liquidation heatmaps. Users can request liquidation maps for different cryptocurrencies with 12-hour or 24-hour timeframes, and the server returns high-quality images of the liquidation data.

## Features

- **Cryptocurrency Support**: Works with major cryptocurrencies (BTC, ETH, BNB, ADA, SOL, XRP, DOT, DOGE, AVAX, MATIC, and more)
- **Multiple Timeframes**: Supports both 12-hour and 24-hour liquidation maps
- **High-Quality Images**: Returns PNG images with optimized resolution and clarity
- **Real-time Price Data**: Includes current cryptocurrency prices from CoinGecko API
- **Smithery Compatible**: Fully compatible with Smithery's MCP server registry and deployment platform
- **FastMCP Integration**: Built using the FastMCP library for simplified development

## Quick Start

### Installing via Smithery

To install Liquidation Map for Claude Desktop automatically via [Smithery](https://smithery.ai/server/@kdkiss/mcp-liquidation-map):

```bash
npx -y @smithery/cli install @kdkiss/mcp-liquidation-map --client claude
```

### Option 1: Deploy on Smithery (Recommended)

1. Fork this repository to your GitHub account
2. Visit [Smithery.ai](https://smithery.ai)
3. Click "Deploy" and connect your GitHub repository
4. Smithery will automatically build and deploy your MCP server
5. The deployment sets the `CHROMEDRIVER_PATH` environment variable to
   `/usr/local/bin/chromedriver` so ChromeDriver works out of the box. If you
   use a custom path or your environment is offline, update `smithery.yaml`
   accordingly and ensure ChromeDriver is pre-installed at that location.
<<<<<<< HEAD
=======

>>>>>>> 320f86b2
6. Use the provided URL to connect to your server from any MCP-compatible client

### Option 2: Local Development

#### Prerequisites

- Python 3.11+
- Google Chrome browser
- ChromeDriver (compatible with your Chrome version)
- Git

#### Installation

1. Clone the repository:
```bash
git clone <your-repo-url>
cd liquidation-map-mcp-server
```

2. Install dependencies:
```bash
pip install -r requirements.txt
```

3. Install Chrome and ChromeDriver:
```bash
# On Ubuntu/Debian
sudo apt-get update
sudo apt-get install -y google-chrome-stable

# Download compatible ChromeDriver
CHROME_VERSION=$(google-chrome --version | grep -oP '\d+\.\d+\.\d+\.\d+')
wget -O /tmp/chromedriver.zip https://storage.googleapis.com/chrome-for-testing-public/$CHROME_VERSION/linux64/chromedriver-linux64.zip
sudo unzip /tmp/chromedriver.zip -d /tmp/
sudo mv /tmp/chromedriver-linux64/chromedriver /usr/local/bin/
sudo chmod +x /usr/local/bin/chromedriver
```

4. Set environment variables (optional):
```bash
export CHROMEDRIVER_PATH=/usr/local/bin/chromedriver
```
If `CHROMEDRIVER_PATH` is not set or the path does not exist, Selenium will
attempt to download a compatible ChromeDriver using Selenium Manager.
In offline environments, this download will fail, so you must pre-install
ChromeDriver and set `CHROMEDRIVER_PATH` accordingly.

5. Run the server:
```bash
python fastmcp_server.py
```

## Usage

### Tool: get_liquidation_map

Retrieves a liquidation heatmap for a specified cryptocurrency and timeframe.

**Parameters:**
- `symbol` (string, required): Cryptocurrency symbol (e.g., "BTC", "ETH", "SOL")
- `timeframe` (string, required): Time period for the heatmap ("12 hour" or "24 hour")

**Returns:**
- Base64-encoded PNG image of the liquidation heatmap
- Text description with symbol, timeframe, and current price

**Example Usage:**

```python
# Using the MCP client
result = await client.call_tool("get_liquidation_map", {
    "symbol": "BTC",
    "timeframe": "24 hour"
})
```

### Supported Cryptocurrencies

The server supports all major cryptocurrencies available on Coinglass, including:
- Bitcoin (BTC)
- Ethereum (ETH)
- Binance Coin (BNB)
- Cardano (ADA)
- Solana (SOL)
- Ripple (XRP)
- Polkadot (DOT)
- Dogecoin (DOGE)
- Avalanche (AVAX)
- Polygon (MATIC)
- And many more...

## Architecture

### Core Components

1. **LiquidationMapMCPServer**: Main server class implementing MCP protocol
2. **FastMCP Integration**: Simplified server setup using FastMCP library
3. **Web Scraping Engine**: Selenium-based automation for capturing Coinglass heatmaps
4. **Price API Integration**: CoinGecko API for real-time cryptocurrency prices
5. **Image Processing**: High-quality PNG generation with optimized compression

### Data Sources

- **Liquidation Data**: [Coinglass](https://www.coinglass.com/pro/futures/LiquidationHeatMap)
- **Price Data**: [CoinGecko API](https://api.coingecko.com/api/v3/)

## Configuration

### Environment Variables

 - `CHROMEDRIVER_PATH`: Path to ChromeDriver executable (default: `/usr/local/bin/chromedriver`). If the path doesn't exist, Selenium Manager will try to download a compatible driver. For offline setups, install ChromeDriver manually and set this path.
<<<<<<< HEAD
=======

>>>>>>> 320f86b2
 - `PYTHONUNBUFFERED`: Set to `1` for real-time logging

### Docker Configuration

The included Dockerfile provides a complete containerized environment:

```dockerfile
FROM python:3.11-slim
# Installs Chrome, ChromeDriver, and all dependencies
# Exposes port 8000 for the MCP server
```

## Testing

Run the test suite to verify functionality:

```bash
python test_mcp_server.py
```

The tests that capture screenshots require ChromeDriver. If the executable is not
found at the path specified by `CHROMEDRIVER_PATH`, those tests will be skipped.

The test suite includes:
- Basic server functionality tests
- Tool execution tests for both 12-hour and 24-hour timeframes
- Input validation tests
- Image generation verification

## Deployment

### Smithery Deployment

1. Ensure your repository includes:
   - `fastmcp_server.py` (main server file)
   - `requirements.txt` (dependencies)
   - `Dockerfile` (container configuration)

2. Push to GitHub and deploy via Smithery dashboard

3. Smithery automatically sets `CHROMEDRIVER_PATH` to
   `/usr/local/bin/chromedriver`. Adjust the path in `smithery.yaml` if your
   deployment uses a different location.

4. Smithery will provide a public URL for your MCP server

### Manual Docker Deployment

```bash
# Build the Docker image
docker build -t liquidation-map-mcp .

# Run the container
docker run -p 8000:8000 liquidation-map-mcp
```

## Troubleshooting

### Common Issues

1. **ChromeDriver Version Mismatch**
   - Ensure ChromeDriver version matches your Chrome browser version
   - Download the correct version from [Chrome for Testing](https://googlechromelabs.github.io/chrome-for-testing/)

2. **Selenium Timeout Errors**
   - Check internet connectivity
   - Verify Coinglass website accessibility
   - Increase timeout values if needed

3. **Image Generation Failures**
   - Ensure sufficient memory for Chrome browser
   - Check that the heatmap container element is found on the page

### Debug Mode

Enable debug logging by setting the log level:

```python
import logging
logging.basicConfig(level=logging.DEBUG)
```

## Contributing

1. Fork the repository
2. Create a feature branch
3. Make your changes
4. Add tests for new functionality
5. Submit a pull request

## License

This project is licensed under the MIT License. See the LICENSE file for details.

## Support

For issues and questions:
- Create an issue on GitHub
- Check the [Smithery Documentation](https://smithery.ai/docs)
- Review the [FastMCP Documentation](https://gofastmcp.com)

## Acknowledgments

- [Smithery.ai](https://smithery.ai) for MCP server hosting and registry
- [FastMCP](https://gofastmcp.com) for the Python MCP framework
- [Coinglass](https://www.coinglass.com) for liquidation data
- [CoinGecko](https://www.coingecko.com) for cryptocurrency price data<|MERGE_RESOLUTION|>--- conflicted
+++ resolved
@@ -33,10 +33,7 @@
    `/usr/local/bin/chromedriver` so ChromeDriver works out of the box. If you
    use a custom path or your environment is offline, update `smithery.yaml`
    accordingly and ensure ChromeDriver is pre-installed at that location.
-<<<<<<< HEAD
-=======
-
->>>>>>> 320f86b2
+
 6. Use the provided URL to connect to your server from any MCP-compatible client
 
 ### Option 2: Local Development
@@ -148,10 +145,7 @@
 ### Environment Variables
 
  - `CHROMEDRIVER_PATH`: Path to ChromeDriver executable (default: `/usr/local/bin/chromedriver`). If the path doesn't exist, Selenium Manager will try to download a compatible driver. For offline setups, install ChromeDriver manually and set this path.
-<<<<<<< HEAD
-=======
-
->>>>>>> 320f86b2
+
  - `PYTHONUNBUFFERED`: Set to `1` for real-time logging
 
 ### Docker Configuration
