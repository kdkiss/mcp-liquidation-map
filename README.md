--- conflicted
+++ resolved
@@ -118,18 +118,9 @@
    pip install -r requirements.txt
    ```
 
-<<<<<<< HEAD
 4. **Configure environment variables** (see [Configuration](#configuration) for details).
-=======
-4. **Configure BrowserCat access** (optional, for real heatmap capture):
-   ```bash
-   export BROWSERCAT_API_KEY="your-api-key-here"
-   # Optional overrides if you self-host BrowserCat or need a longer timeout
-   export BROWSERCAT_BASE_URL="https://server.smithery.ai/@dmaznest/browsercat-mcp-server"
-   export BROWSERCAT_TIMEOUT="45"  # seconds
-   ```
-   Get a free API key at: https://browsercat.xyz/mcp
->>>>>>> 6f01166b
+
+
 
 5. **Apply database migrations** (run this before starting the server to create/update the schema):
    ```bash
